"""
A graph window, holding the electric field of arbitrary charge distributions.
"""

from typing import Callable, List, Optional

import numpy as np
from sympy import latex

# pylint: disable=import-error
from equations.base_charge import BaseCharge
from equations.constants import Point2D

# pylint: enable=import-error


class GraphWindow:
    """
    A collection of charges, to be graphed
    """

    charges_updated: Callable[[], None]
    """
    A signal to be emitted when an aspect of any charge, or the list of charges, changes.

    For example, if the position of a charge changes, this signal is emitted. Also, if a charge is
    added or removed, this signal is emitted.
    """

    def __init__(self, charges: Optional[List[BaseCharge]] = None) -> None:
        """
        Initialize a collection of charges of any kind.

        Args:
            charges (Optional[List[PointCharge]]): The list of charges. Defaults to an empty list.
        """

        self.charges = charges or []

        self._removed_charges: List[BaseCharge] = []

    def add_charge(self, point_charge: BaseCharge) -> None:
        """
        Add point charge to the test window.

        Args:
            point_charge (PointCharge): Point charge to be added.
        """

        self.charges.append(point_charge)

        point_charge.charge_updated = self.charges_updated

        self.charges_updated()

    def remove_last_charge(self) -> None:
        """
        Remove the last charge that was added (ie, the charge at the end of the list of charges).
        """

        if len(self.charges) > 0:
            charge = self.charges.pop()
            self._removed_charges.append(charge)
            charge.charge_updated = lambda: None

            self.charges_updated()

    def undo_charge_removal(self) -> None:
        """
        Undo the latest removal if any exists.
        """

        if len(self._removed_charges) > 0:
            charge = self._removed_charges.pop()
            self.charges.append(charge)
            charge.charge_updated = self.charges_updated

            self.charges_updated()

    def remove_all_charges(self) -> None:
        """
        Remove all charges that are currently on the window, adding them to the list of removed
        charges.
        """

        if len(self.charges) > 0:
            for charge in self.charges:
                charge.charge_updated = lambda: None
                self._removed_charges.append(charge)

            self.charges = []
            self.charges_updated()

    def readd_all_charges(self) -> None:
        """
        Re-add all charges that have been removed to the window, removing them from the list of
        removed charges.
        """

        if len(self._removed_charges) > 0:
            for charge in self._removed_charges:
                charge.charge_updated = self.charges_updated
                self.charges.append(charge)

            self._removed_charges = []
            self.charges_updated()

    def net_electric_field(self, position: Point2D) -> float:
        """
        Calculate the net electric field magnitude at a point

        Args:
            position (Point2D): The position to measure the electric field at

        Returns:
            float: magnitude of electric field
        """

        return np.sqrt(self.electric_field_x(position)**2 + self.electric_field_y(position)**2)

    def electric_field_x(self, position: Point2D) -> float:
        """
        Calculate the x component of the electric field at a point.

        Args:
            position (Point2D): The position to measure the electric field at.

        Returns:
            float: x component of electric field.
        """

        e_x = 0.0

        # Sum up electric field x component for each charge
        for charge in self.charges:
            x_inc = charge.electric_field_x(position)
            e_x += x_inc if np.isfinite(x_inc) else 0.0

        return e_x

    def electric_field_y(self, position: Point2D) -> float:
        """
        Calculate the y component of the electric field at a point.

        Args:
            position (Point2D): The position to measure the electric field at.

        Returns:
            float: y component of electric field.
        """

        e_y = 0.0

        # Sum up electric field y component for each point charge
        for charge in self.charges:
            y_inc = charge.electric_field_y(position)
            e_y += y_inc if np.isfinite(y_inc) else 0.0

        return e_y

    def electric_field_mag_html(self, default_rounding: int) -> str:
        """
        Get each charge's electric field magnitude equation.

        Returns:
            str: A string representation of the HTML rendering of each charge's electric field
            magnitude.
        """

        if len(self.charges) == 0:
            return ""

        full_eqn: str = ""

        for i, charge in enumerate(self.charges):
<<<<<<< HEAD
            full_eqn += f"E_{i}=" + latex(charge.electric_field_mag_string(default_rounding=default_rounding).simplify()) + ","
=======
            full_eqn += f"E_{i}=" + latex(charge.electric_field_mag_eqn().simplify()) + ","
>>>>>>> a3051138

        full_eqn = full_eqn[:-1]
        return GraphWindow._make_source(full_eqn)

    def electric_field_x_html(self, default_rounding: int) -> str:
        """
        Get the cumulative electric field x-component equation by summing each charge's x-component
        equation.

        Returns:
            str: A string representation of the HTML rendering of the cumulative electric field
            x-component equation.
        """

        if len(self.charges) == 0:
            return ""

        full_eqn: str = ""

        for charge in self.charges:
<<<<<<< HEAD
            charge_string = charge.electric_field_x_string(default_rounding=default_rounding)
            charge_string = charge_string.simplify()
            full_eqn += "\\left(" + latex(charge_string) + "\\right)+"
=======
            full_eqn += "\\left(" + latex(charge.electric_field_x_eqn().simplify()) + "\\right)+"
>>>>>>> a3051138

        full_eqn = "E_x(x,y)=" + full_eqn[:-1]
        return GraphWindow._make_source(full_eqn)

    def electric_field_y_html(self, default_rounding: int) -> str:
        """
        Get the cumulative electric field y-component equation by summing each charge's y-component
        equation.

        Returns:
            str: A string representation of the HTML rendering of the cumulative electric field
            y-component equation.
        """

        if len(self.charges) == 0:
            return ""

        full_eqn: str = ""

        for charge in self.charges:
<<<<<<< HEAD
            full_eqn += "\\left(" + latex(charge.electric_field_y_string(default_rounding=default_rounding).simplify()) + "\\right)+"
=======
            full_eqn += "\\left(" + latex(charge.electric_field_y_eqn().simplify()) + "\\right)+"
>>>>>>> a3051138

        full_eqn = "E_y(x,y)=" + full_eqn[:-1]
        return GraphWindow._make_source(full_eqn)

    @staticmethod
    def _make_source(full_eqn: str) -> str:
        """
        Makes a MathJax string representation of a LaTeX equation string.

        Args:
            full_eqn (str): The full LaTeX equation to render.

        Returns:
            str: The MathJax HTML to render, containing the relevant equation.
        """

        return f"""
<!DOCTYPE html>
<html>
<head>
  <meta charset="utf-8">
  <meta name="viewport" content="width=device-width">
  <title>MathJax example</title>
  <script src="https://polyfill.io/v3/polyfill.min.js?features=es6"></script>
  <script id="MathJax-script" async
          src="https://cdn.jsdelivr.net/npm/mathjax@3/es5/tex-mml-chtml.js">
  </script>
</head>
<body>
    <p>$${full_eqn}$$</p>
</body>
</html>
"""<|MERGE_RESOLUTION|>--- conflicted
+++ resolved
@@ -173,11 +173,7 @@
         full_eqn: str = ""
 
         for i, charge in enumerate(self.charges):
-<<<<<<< HEAD
-            full_eqn += f"E_{i}=" + latex(charge.electric_field_mag_string(default_rounding=default_rounding).simplify()) + ","
-=======
-            full_eqn += f"E_{i}=" + latex(charge.electric_field_mag_eqn().simplify()) + ","
->>>>>>> a3051138
+            full_eqn += f"E_{i}=" + latex(charge.electric_field_mag_eqn(default_rounding=default_rounding).simplify()) + ","
 
         full_eqn = full_eqn[:-1]
         return GraphWindow._make_source(full_eqn)
@@ -198,13 +194,9 @@
         full_eqn: str = ""
 
         for charge in self.charges:
-<<<<<<< HEAD
-            charge_string = charge.electric_field_x_string(default_rounding=default_rounding)
+            charge_string = charge.electric_field_x_eqn(default_rounding=default_rounding)
             charge_string = charge_string.simplify()
             full_eqn += "\\left(" + latex(charge_string) + "\\right)+"
-=======
-            full_eqn += "\\left(" + latex(charge.electric_field_x_eqn().simplify()) + "\\right)+"
->>>>>>> a3051138
 
         full_eqn = "E_x(x,y)=" + full_eqn[:-1]
         return GraphWindow._make_source(full_eqn)
@@ -225,11 +217,7 @@
         full_eqn: str = ""
 
         for charge in self.charges:
-<<<<<<< HEAD
-            full_eqn += "\\left(" + latex(charge.electric_field_y_string(default_rounding=default_rounding).simplify()) + "\\right)+"
-=======
-            full_eqn += "\\left(" + latex(charge.electric_field_y_eqn().simplify()) + "\\right)+"
->>>>>>> a3051138
+            full_eqn += "\\left(" + latex(charge.electric_field_y_eqn(default_rounding=default_rounding).simplify()) + "\\right)+"
 
         full_eqn = "E_y(x,y)=" + full_eqn[:-1]
         return GraphWindow._make_source(full_eqn)
